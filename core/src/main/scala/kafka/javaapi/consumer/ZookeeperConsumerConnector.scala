/**
 * Licensed to the Apache Software Foundation (ASF) under one or more
 * contributor license agreements.  See the NOTICE file distributed with
 * this work for additional information regarding copyright ownership.
 * The ASF licenses this file to You under the Apache License, Version 2.0
 * (the "License"); you may not use this file except in compliance with
 * the License.  You may obtain a copy of the License at
 *
 *    http://www.apache.org/licenses/LICENSE-2.0
 *
 * Unless required by applicable law or agreed to in writing, software
 * distributed under the License is distributed on an "AS IS" BASIS,
 * WITHOUT WARRANTIES OR CONDITIONS OF ANY KIND, either express or implied.
 * See the License for the specific language governing permissions and
 * limitations under the License.
 */
package kafka.javaapi.consumer

import kafka.message.Message
<<<<<<< HEAD
import kafka.serializer.{DefaultDecoder, Decoder}
=======
import kafka.serializer._
>>>>>>> 602acaf4
import kafka.consumer._
import scala.collection.JavaConversions.asList


/**
 * This class handles the consumers interaction with zookeeper
 *
 * Directories:
 * 1. Consumer id registry:
 * /consumers/[group_id]/ids[consumer_id] -> topic1,...topicN
 * A consumer has a unique consumer id within a consumer group. A consumer registers its id as an ephemeral znode
 * and puts all topics that it subscribes to as the value of the znode. The znode is deleted when the client is gone.
 * A consumer subscribes to event changes of the consumer id registry within its group.
 *
 * The consumer id is picked up from configuration, instead of the sequential id assigned by ZK. Generated sequential
 * ids are hard to recover during temporary connection loss to ZK, since it's difficult for the client to figure out
 * whether the creation of a sequential znode has succeeded or not. More details can be found at
 * (http://wiki.apache.org/hadoop/ZooKeeper/ErrorHandling)
 *
 * 2. Broker node registry:
 * /brokers/[0...N] --> { "host" : "host:port",
 *                        "topics" : {"topic1": ["partition1" ... "partitionN"], ...,
 *                                    "topicN": ["partition1" ... "partitionN"] } }
 * This is a list of all present broker brokers. A unique logical node id is configured on each broker node. A broker
 * node registers itself on start-up and creates a znode with the logical node id under /brokers. The value of the znode
 * is a JSON String that contains (1) the host name and the port the broker is listening to, (2) a list of topics that
 * the broker serves, (3) a list of logical partitions assigned to each topic on the broker.
 * A consumer subscribes to event changes of the broker node registry.
 *
 * 3. Partition owner registry:
 * /consumers/[group_id]/owner/[topic]/[broker_id-partition_id] --> consumer_node_id
 * This stores the mapping before broker partitions and consumers. Each partition is owned by a unique consumer
 * within a consumer group. The mapping is reestablished after each rebalancing.
 *
 * 4. Consumer offset tracking:
 * /consumers/[group_id]/offsets/[topic]/[broker_id-partition_id] --> offset_counter_value
 * Each consumer tracks the offset of the latest message consumed for each partition.
 *
*/

private[kafka] class ZookeeperConsumerConnector(val config: ConsumerConfig,
                                                val enableFetcher: Boolean) // for testing only
    extends ConsumerConnector {

  private val underlying = new kafka.consumer.ZookeeperConsumerConnector(config, enableFetcher)

  def this(config: ConsumerConfig) = this(config, true)

 // for java client
  def createMessageStreams[K,V](
        topicCountMap: java.util.Map[String,java.lang.Integer],
<<<<<<< HEAD
        decoder: Decoder[T])
      : java.util.Map[String,java.util.List[KafkaStream[T]]] = {
    import scala.collection.JavaConversions._

    val scalaTopicCountMap: Map[String, Int] = Map.empty[String, Int] ++ asMap(topicCountMap.asInstanceOf[java.util.Map[String, Int]])
    val scalaReturn = underlying.consume(scalaTopicCountMap, decoder)
    val ret = new java.util.HashMap[String,java.util.List[KafkaStream[T]]]
    for ((topic, streams) <- scalaReturn) {
      var javaStreamList = new java.util.ArrayList[KafkaStream[T]]
=======
        keyDecoder: Decoder[K],
        valueDecoder: Decoder[V])
      : java.util.Map[String,java.util.List[KafkaStream[K,V]]] = {
    import scala.collection.JavaConversions._

    val scalaTopicCountMap: Map[String, Int] = Map.empty[String, Int] ++ asMap(topicCountMap.asInstanceOf[java.util.Map[String, Int]])
    val scalaReturn = underlying.consume(scalaTopicCountMap, keyDecoder, valueDecoder)
    val ret = new java.util.HashMap[String,java.util.List[KafkaStream[K,V]]]
    for ((topic, streams) <- scalaReturn) {
      var javaStreamList = new java.util.ArrayList[KafkaStream[K,V]]
>>>>>>> 602acaf4
      for (stream <- streams)
        javaStreamList.add(stream)
      ret.put(topic, javaStreamList)
    }
    ret
  }
  
  def createMessageStreams(topicCountMap: java.util.Map[String,java.lang.Integer]): java.util.Map[String,java.util.List[KafkaStream[Array[Byte],Array[Byte]]]] =
    createMessageStreams(topicCountMap, new DefaultDecoder(), new DefaultDecoder())
    
  def createMessageStreamsByFilter[K,V](topicFilter: TopicFilter, numStreams: Int, keyDecoder: Decoder[K], valueDecoder: Decoder[V]) =
    asList(underlying.createMessageStreamsByFilter(topicFilter, numStreams, keyDecoder, valueDecoder))

<<<<<<< HEAD
  def createMessageStreams(
        topicCountMap: java.util.Map[String,java.lang.Integer])
      : java.util.Map[String,java.util.List[KafkaStream[Message]]] =
    createMessageStreams(topicCountMap, new DefaultDecoder)

  def createMessageStreamsByFilter[T](topicFilter: TopicFilter, numStreams: Int, decoder: Decoder[T]) =
    asList(underlying.createMessageStreamsByFilter(topicFilter, numStreams, decoder))

  def createMessageStreamsByFilter(topicFilter: TopicFilter, numStreams: Int) =
    createMessageStreamsByFilter(topicFilter, numStreams, new DefaultDecoder)

  def createMessageStreamsByFilter(topicFilter: TopicFilter) =
    createMessageStreamsByFilter(topicFilter, 1, new DefaultDecoder)

=======
  def createMessageStreamsByFilter(topicFilter: TopicFilter, numStreams: Int) = 
    createMessageStreamsByFilter(topicFilter, numStreams, new DefaultDecoder(), new DefaultDecoder())
    
  def createMessageStreamsByFilter(topicFilter: TopicFilter) = 
    createMessageStreamsByFilter(topicFilter, 1, new DefaultDecoder(), new DefaultDecoder())
    
>>>>>>> 602acaf4
  def commitOffsets() {
    underlying.commitOffsets
  }

  def shutdown() {
    underlying.shutdown
  }
}<|MERGE_RESOLUTION|>--- conflicted
+++ resolved
@@ -17,11 +17,7 @@
 package kafka.javaapi.consumer
 
 import kafka.message.Message
-<<<<<<< HEAD
-import kafka.serializer.{DefaultDecoder, Decoder}
-=======
 import kafka.serializer._
->>>>>>> 602acaf4
 import kafka.consumer._
 import scala.collection.JavaConversions.asList
 
@@ -73,17 +69,6 @@
  // for java client
   def createMessageStreams[K,V](
         topicCountMap: java.util.Map[String,java.lang.Integer],
-<<<<<<< HEAD
-        decoder: Decoder[T])
-      : java.util.Map[String,java.util.List[KafkaStream[T]]] = {
-    import scala.collection.JavaConversions._
-
-    val scalaTopicCountMap: Map[String, Int] = Map.empty[String, Int] ++ asMap(topicCountMap.asInstanceOf[java.util.Map[String, Int]])
-    val scalaReturn = underlying.consume(scalaTopicCountMap, decoder)
-    val ret = new java.util.HashMap[String,java.util.List[KafkaStream[T]]]
-    for ((topic, streams) <- scalaReturn) {
-      var javaStreamList = new java.util.ArrayList[KafkaStream[T]]
-=======
         keyDecoder: Decoder[K],
         valueDecoder: Decoder[V])
       : java.util.Map[String,java.util.List[KafkaStream[K,V]]] = {
@@ -94,7 +79,6 @@
     val ret = new java.util.HashMap[String,java.util.List[KafkaStream[K,V]]]
     for ((topic, streams) <- scalaReturn) {
       var javaStreamList = new java.util.ArrayList[KafkaStream[K,V]]
->>>>>>> 602acaf4
       for (stream <- streams)
         javaStreamList.add(stream)
       ret.put(topic, javaStreamList)
@@ -108,29 +92,12 @@
   def createMessageStreamsByFilter[K,V](topicFilter: TopicFilter, numStreams: Int, keyDecoder: Decoder[K], valueDecoder: Decoder[V]) =
     asList(underlying.createMessageStreamsByFilter(topicFilter, numStreams, keyDecoder, valueDecoder))
 
-<<<<<<< HEAD
-  def createMessageStreams(
-        topicCountMap: java.util.Map[String,java.lang.Integer])
-      : java.util.Map[String,java.util.List[KafkaStream[Message]]] =
-    createMessageStreams(topicCountMap, new DefaultDecoder)
-
-  def createMessageStreamsByFilter[T](topicFilter: TopicFilter, numStreams: Int, decoder: Decoder[T]) =
-    asList(underlying.createMessageStreamsByFilter(topicFilter, numStreams, decoder))
-
-  def createMessageStreamsByFilter(topicFilter: TopicFilter, numStreams: Int) =
-    createMessageStreamsByFilter(topicFilter, numStreams, new DefaultDecoder)
-
-  def createMessageStreamsByFilter(topicFilter: TopicFilter) =
-    createMessageStreamsByFilter(topicFilter, 1, new DefaultDecoder)
-
-=======
   def createMessageStreamsByFilter(topicFilter: TopicFilter, numStreams: Int) = 
     createMessageStreamsByFilter(topicFilter, numStreams, new DefaultDecoder(), new DefaultDecoder())
     
   def createMessageStreamsByFilter(topicFilter: TopicFilter) = 
     createMessageStreamsByFilter(topicFilter, 1, new DefaultDecoder(), new DefaultDecoder())
     
->>>>>>> 602acaf4
   def commitOffsets() {
     underlying.commitOffsets
   }
