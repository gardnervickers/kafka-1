// Licensed to the Apache Software Foundation (ASF) under one or more
// contributor license agreements.  See the NOTICE file distributed with
// this work for additional information regarding copyright ownership.
// The ASF licenses this file to You under the Apache License, Version 2.0
// (the "License"); you may not use this file except in compliance with
// the License.  You may obtain a copy of the License at
//
//    http://www.apache.org/licenses/LICENSE-2.0
//
// Unless required by applicable law or agreed to in writing, software
// distributed under the License is distributed on an "AS IS" BASIS,
// WITHOUT WARRANTIES OR CONDITIONS OF ANY KIND, either express or implied.
// See the License for the specific language governing permissions and
// limitations under the License.

include 'clients',
    'connect:api',
    'connect:basic-auth-extension',
    'connect:file',
    'connect:json',
    'connect:runtime',
    'connect:transforms',
    'core',
    'examples',
    'generator',
    'jmh-benchmarks',
    'log4j-appender',
    'streams',
    'streams:examples',
    'streams:streams-scala',
    'streams:test-utils',
    'streams:upgrade-system-tests-0100',
    'streams:upgrade-system-tests-0101',
    'streams:upgrade-system-tests-0102',
    'streams:upgrade-system-tests-0110',
    'streams:upgrade-system-tests-10',
    'streams:upgrade-system-tests-11',
    'streams:upgrade-system-tests-20',
    'streams:upgrade-system-tests-21',
<<<<<<< HEAD
    'support-metrics-client',
    'support-metrics-common',
=======
    'streams:upgrade-system-tests-22',
>>>>>>> ba3dc494
    'tools'<|MERGE_RESOLUTION|>--- conflicted
+++ resolved
@@ -37,10 +37,7 @@
     'streams:upgrade-system-tests-11',
     'streams:upgrade-system-tests-20',
     'streams:upgrade-system-tests-21',
-<<<<<<< HEAD
+    'streams:upgrade-system-tests-22',
     'support-metrics-client',
     'support-metrics-common',
-=======
-    'streams:upgrade-system-tests-22',
->>>>>>> ba3dc494
     'tools'